"""The entry point for the carbon program.

This module provides a CLI for estimating and displaying the carbon emissions of a
compute job, optionally comparing the emissions to other activities such as travel and
food consumption.
"""

import click

from carbon import run


@click.command()
@click.option("-v", "--verbose", is_flag=True, help="Enables verbose output")
@click.option(
    "--compare",
    is_flag=True,
    help="Compare the carbon emissions of the compute job with other activities.",
)
@click.option(
    "--config_path",
    envvar="CARBON_CONFIG",
    type=click.Path(),
    help="Path to the cluster configuration file.",
)
@click.option(
    "--default_intensity",
    is_flag=True,
    help="Use a default value for the carbon intensity (137 gCO2e/kWh)",
)
@click.argument("job_id", type=str)
def main(
    job_id: str, compare: bool, verbose: bool, config_path: str, default_intensity: bool
) -> None:
    """Estimate and display the carbon emissions of a compute job.

    \b
    Args:
        job_id (str): The job identifier to analyze.
        compare (bool): If True, compare emissions to other activities.
        verbose (bool): If True, provide verbose output.
        config_path (str): Path to the cluster configuration file.
        default_intensity (bool): If True, use a default carbon intensity value.

    \b
    Returns:
        None
    """
    import sys
    from pathlib import Path

    import yaml

    from carbon.clusterconfig import ClusterConfig
    from carbon.job import (
        JobStateError,
        MalformedJobIDError,
        UnknownJobIDError,
        UnsupportedJobType,
    )

    # Get cluster config file path from environment variable
    if not config_path:
        print(
            "Error: Missing CARBON_CONFIG path. Please set the CARBON_CONFIG "
            "environment variable to the path of your cluster config file OR "
            "use the --config_path option to specify the path."
        )
        sys.exit(1)

    # Load the cluster configuration
    with open(config_path) as f:
        config_dict = yaml.safe_load(f)
    config = ClusterConfig(**config_dict)

<<<<<<< HEAD
    # Run the carbon calculation
    try:
        result = run(job_id, config)
    except (UnknownJobIDError, MalformedJobIDError) as e:
        print(f"Error: {e}. Please check the job ID.")
        sys.exit(1)
    except JobStateError as e:
        print(f"Error: {e}")
        sys.exit(1)
    except UnsupportedJobType as e:
        print(f"Error: Handling of {e.job_type} jobs not currently implemented.")
        sys.exit(1)
=======
    # Get the job data and node hardware info
    from carbon.node import Node

    if config.dummy_job:
        # Use dummy job data for testing
        dummy = config.dummy_job
        job = Job(
            job_id,
            dummy.start_time,
            dummy.run_time,
            dummy.cpu_time,
            dummy.ngpus,
            dummy.memory_usage,
            dummy.node,
        )
        node = Node(
            name=dummy.node,
            cpu_type=dummy.cpu_type,
            gpu_type=dummy.gpu_type,
            mem_type=dummy.mem_type,
            per_core_power_watts=config.cpus[dummy.cpu_type]["per_core_power_watts"],
            per_gpu_power_watts=config.gpus[dummy.gpu_type]["per_gpu_power_watts"]
            if dummy.gpu_type
            else 0.0,
            per_gb_power_watts=config.memory[dummy.mem_type]["per_gb_power_watts"],
        )
    else:
        # Remove suffix to make IDs more uniform
        id = job_id.split(".")[0]

        if id.endswith("[]"):
            print("Error: Handling of array jobs not currently implemented.")
            sys.exit()

        # Fetch job data from the cluster's job scheduler
        try:
            job = Job.fromPBS(id)
        except (UnknownJobIDError, MalformedJobIDError) as e:
            print(f"Error: {e}. Please check the job ID.")
            sys.exit()
        except JobStateError as e:
            print(f"Error: {e}")
            sys.exit()
        node = Node.fromPBS(
            job.node,
            {
                "cpus": config.cpus,
                "gpus": config.gpus,
                "memory": config.memory,
            },
        )

    # Calculate energy consumption
    energy_consumed = job.calculate_energy(node, config.pue)

    # Fetch carbon intensity at job start time or use a default value
    if default_intensity:
        intensity = 137.0
    else:
        carbon_intensity = CarbonIntensity(job.starttime)
        intensity = carbon_intensity.fetch()
>>>>>>> 7f520907

    node = result.node
    emissions = result.emissions
    energy_consumed = result.energy_consumed
    job = result.job
    intensity = result.carbon_intensity

    if verbose:
        print(
            f"Cluster information:"
            f"\n    Name: {config.cluster_name}"
            f"\n    PUE: {config.pue}"
            f"\nNode information:"
            f"\n    Name: {node.name}"
            f"\n    CPU model: {node.cpu_type}"
            f"\n    GPU model: {node.gpu_type}"
            f"\n    Memory type: {node.mem_type}"
            f"\n    CPU power draw (per core): {node.per_core_power_watts} W"
            f"\n    GPU power draw (per GPU): {node.per_gpu_power_watts} W"
            f"\n    Memory power draw (per GB): {node.per_gb_power_watts} W"
            f"\nCalculation information:"
            f"\n    Estimate is for scope 2 emissions only "
            f"(i.e., indirect emissions due to purchased electricity)."
            f"\n    Estimate is performed AS IF carbon intensity was London average at "
            f"job start time, although electricity to Imperial's clusters is certified "
            f"as 100% renewable."
            f"\n    Estimates use the methodology of the Green Algorithms project by "
            f"the Lannelongue group at the University of Cambridge "
            f"(https://www.green-algorithms.org/, "
            f"https://doi.org/10.1002/advs.202100707)"
        )

    gpuhours = job.ngpus * job.runtime
    memhours = job.memory * job.runtime
    print(
        f"Estimated energy consumed from {job.cputime:.2f} CPU-hours "
        f"and {gpuhours:.2f} GPU-hours "
        f"and {memhours:.2f} GB-hours "
        f"is {energy_consumed:.2f} kWh"
    )
    if default_intensity:
        print(f"Using UK average carbon intensity of {intensity} gCO2e/kWh")

    else:
        print(f"Carbon intensity for {job.starttime} is {intensity} gCO2e/kWh")
    print(f"Estimated emissions is {round(emissions)} gCO2e")

    # Do comparisons if requested
    if compare:
        from carbon.comparisons import Food, Travel

        TRAVEL_PATH = Path(__file__).parent / "data" / "travel.csv"
        FOOD_PATH = Path(__file__).parent / "data" / "food.csv"

        if not TRAVEL_PATH.exists():
            print(
                f"Error: Missing comparisons data file at {TRAVEL_PATH}. "
                "Please ensure the data directory is present and "
                "contains the travel.csv file."
            )
        else:
            print("----- Travel Comparisons -----")
            travel_comparer = Travel(TRAVEL_PATH)
            travel_comparer.print_comparisons(emissions)

        if not FOOD_PATH.exists():
            print(
                f"Error: Missing comparisons data file at {FOOD_PATH}. "
                "Please ensure the data directory is present and "
                "contains the food.csv file."
            )
        else:
            print("----- Food Comparisons -----")
            food_comparer = Food(FOOD_PATH)
            food_comparer.print_comparisons(emissions)


if __name__ == "__main__":
    main()<|MERGE_RESOLUTION|>--- conflicted
+++ resolved
@@ -73,10 +73,9 @@
         config_dict = yaml.safe_load(f)
     config = ClusterConfig(**config_dict)
 
-<<<<<<< HEAD
     # Run the carbon calculation
     try:
-        result = run(job_id, config)
+        result = run(job_id, config, default_intensity=default_intensity)
     except (UnknownJobIDError, MalformedJobIDError) as e:
         print(f"Error: {e}. Please check the job ID.")
         sys.exit(1)
@@ -86,69 +85,6 @@
     except UnsupportedJobType as e:
         print(f"Error: Handling of {e.job_type} jobs not currently implemented.")
         sys.exit(1)
-=======
-    # Get the job data and node hardware info
-    from carbon.node import Node
-
-    if config.dummy_job:
-        # Use dummy job data for testing
-        dummy = config.dummy_job
-        job = Job(
-            job_id,
-            dummy.start_time,
-            dummy.run_time,
-            dummy.cpu_time,
-            dummy.ngpus,
-            dummy.memory_usage,
-            dummy.node,
-        )
-        node = Node(
-            name=dummy.node,
-            cpu_type=dummy.cpu_type,
-            gpu_type=dummy.gpu_type,
-            mem_type=dummy.mem_type,
-            per_core_power_watts=config.cpus[dummy.cpu_type]["per_core_power_watts"],
-            per_gpu_power_watts=config.gpus[dummy.gpu_type]["per_gpu_power_watts"]
-            if dummy.gpu_type
-            else 0.0,
-            per_gb_power_watts=config.memory[dummy.mem_type]["per_gb_power_watts"],
-        )
-    else:
-        # Remove suffix to make IDs more uniform
-        id = job_id.split(".")[0]
-
-        if id.endswith("[]"):
-            print("Error: Handling of array jobs not currently implemented.")
-            sys.exit()
-
-        # Fetch job data from the cluster's job scheduler
-        try:
-            job = Job.fromPBS(id)
-        except (UnknownJobIDError, MalformedJobIDError) as e:
-            print(f"Error: {e}. Please check the job ID.")
-            sys.exit()
-        except JobStateError as e:
-            print(f"Error: {e}")
-            sys.exit()
-        node = Node.fromPBS(
-            job.node,
-            {
-                "cpus": config.cpus,
-                "gpus": config.gpus,
-                "memory": config.memory,
-            },
-        )
-
-    # Calculate energy consumption
-    energy_consumed = job.calculate_energy(node, config.pue)
-
-    # Fetch carbon intensity at job start time or use a default value
-    if default_intensity:
-        intensity = 137.0
-    else:
-        carbon_intensity = CarbonIntensity(job.starttime)
-        intensity = carbon_intensity.fetch()
->>>>>>> 7f520907
 
     node = result.node
     emissions = result.emissions
@@ -191,7 +127,6 @@
     )
     if default_intensity:
         print(f"Using UK average carbon intensity of {intensity} gCO2e/kWh")
-
     else:
         print(f"Carbon intensity for {job.starttime} is {intensity} gCO2e/kWh")
     print(f"Estimated emissions is {round(emissions)} gCO2e")
